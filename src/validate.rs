//! Low-level validation functions

use crate::{
    ast::Expression,
    toolkit::{
        cast_sql_param_from_text, get_column_value, get_column_value_as_string,
        get_datatype_ancestors, get_sql_type_from_global_config, get_table_options, get_value_type,
        is_sql_type_error, local_sql_syntax, ColumnRule, CompiledCondition, QueryAsIf,
        QueryAsIfKind, ValueType,
    },
    valve::{
        ValveCell, ValveCellMessage, ValveConfig, ValveRow, ValveRuleConfig, ValveTreeConstraint,
    },
    DT_CACHE_SIZE,
};
use anyhow::Result;
use indexmap::IndexMap;
use lfu_cache::LfuCache;
use serde_json::{json, Value as SerdeValue};
use sqlx::{any::AnyPool, query as sqlx_query, Acquire, Row, Transaction, ValueRef};
use std::collections::HashMap;

/// Given a config struct, maps of compiled datatype and rule conditions, a database connection
/// pool, a table name, a row to validate represented as a [ValveRow], and a row number in the case
/// where the row already exists, perform both intra- and inter-row validation and return the
/// validated row. Optionally, if a transaction is given, use that instead of the pool for database
/// access. Optionally, if query_as_if is given, validate the row counterfactually according to that
/// parameter. Note that this function is idempotent.
pub async fn validate_row_tx(
    config: &ValveConfig,
    datatype_conditions: &HashMap<String, CompiledCondition>,
    rule_conditions: &HashMap<String, HashMap<String, Vec<ColumnRule>>>,
    pool: &AnyPool,
    tx: Option<&mut Transaction<'_, sqlx::Any>>,
    table_name: &str,
    row: &ValveRow,
    query_as_if: Option<&QueryAsIf>,
) -> Result<ValveRow> {
    // Fallback to a default transaction if it is not given. Since we do not commit before it falls
    // out of scope the transaction will be rolled back at the end of this function. And since this
    // function is read-only the rollback is trivial and therefore inconsequential.
    let default_tx = &mut pool.begin().await?;
    let tx = match tx {
        Some(tx) => tx,
        None => default_tx,
    };

    // Store the row number in a separate local variable for convenience:
    let row_number = row.row_number;

    // Initialize the result row with the values from the given row:
    let mut valve_row = row.clone();

    // We check all the cells for nulltype first, since the rules validation requires that we
    // have this information for all cells.
    for (column_name, cell) in valve_row.contents.iter_mut() {
        validate_cell_nulltype(
            config,
            datatype_conditions,
            &table_name.to_string(),
            column_name,
            cell,
        );
    }

    let context = valve_row.clone();
    for (column_name, cell) in valve_row.contents.iter_mut() {
        validate_cell_rules(
            config,
            rule_conditions,
            &table_name.to_string(),
            column_name,
            &context,
            cell,
        );

        if cell.nulltype == None {
            validate_cell_datatype(
                config,
                datatype_conditions,
                &table_name.to_string(),
                column_name,
                cell,
            );

            // We don't do any further validation on cells that have SQL type violations because
            // they can result in database errors when, for instance, we compare a numeric with a
            // non-numeric type.
            let sql_type = get_sql_type_from_global_config(&config, table_name, &column_name, pool);
            if !is_sql_type_error(&sql_type, &cell.strvalue()) {
                validate_cell_foreign_constraints(
                    config,
                    pool,
                    Some(tx),
                    datatype_conditions,
                    &table_name.to_string(),
                    column_name,
                    cell,
                    query_as_if,
                    &None,
                )
                .await?;
                validate_cell_unique_constraints(
                    config,
                    pool,
                    Some(tx),
                    &table_name.to_string(),
                    column_name,
                    cell,
                    &vec![],
                    row_number,
                    &None,
                )
                .await?;
            }
        }
    }

    // TODO: Possibly propagate `query_as_if` down into this function:
    let mut violations = validate_tree_foreign_keys(
        config,
        pool,
        Some(tx),
        &table_name.to_string(),
        Some(&context.clone()),
    )
    .await?;
    for violation in violations.iter_mut() {
        let vrow_number = violation.get("row_number").unwrap().as_i64().unwrap() as u32;
        if Some(vrow_number) == row_number || (row_number == None && Some(vrow_number) == Some(0)) {
            let column = violation.get("column").and_then(|s| s.as_str()).unwrap();
            let level = violation.get("level").and_then(|s| s.as_str()).unwrap();
            let rule = violation.get("rule").and_then(|s| s.as_str()).unwrap();
            let message = violation.get("message").and_then(|s| s.as_str()).unwrap();
            let result_cell = &mut valve_row.contents.get_mut(column).unwrap();
            result_cell.messages.push(ValveCellMessage {
                level: level.to_string(),
                rule: rule.to_string(),
                message: message.to_string(),
            });
            if result_cell.valid {
                result_cell.valid = false;
            }
        }
    }

    remove_duplicate_messages(&mut valve_row)?;
    Ok(valve_row)
}

/// Given a config map, a db connection pool, and a table name, validate whether there is a
/// 'foreign key' violation for any of the table's trees; i.e., for a given tree: tree(child) which
/// has a given parent column, validate that all of the values in the parent column are in the child
/// column. Optionally, if a transaction is given, use that instead of the pool for database access.
pub async fn validate_tree_foreign_keys(
    config: &ValveConfig,
    pool: &AnyPool,
    mut tx: Option<&mut Transaction<'_, sqlx::Any>>,
    table_name: &String,
    extra_row: Option<&ValveRow>,
) -> Result<Vec<SerdeValue>> {
    let tkeys = config
        .constraint
        .tree
        .get(table_name)
        .expect(&format!("Undefined table '{}'", table_name));

    let table_options = get_table_options(config, table_name)?;
    let query_table = {
        if !table_options.contains("conflict") {
            table_name.to_string()
        } else {
            format!("{}_view", table_name)
        }
    };
    let mut results = vec![];
    for tkey in tkeys {
        let child_col = &tkey.child;
        let parent_col = &tkey.parent;
        let parent_sql_type =
            get_sql_type_from_global_config(&config, &table_name, &parent_col, pool);
        let with_clause;
        let params;
        if let Some(ref extra_row) = extra_row {
            (with_clause, params) =
                select_with_extra_row(&config, extra_row, table_name, &query_table, pool);
        } else {
            with_clause = String::new();
            params = vec![];
        }

        let effective_table_name;
        if !with_clause.is_empty() {
            effective_table_name = format!("{}_ext", query_table);
        } else {
            effective_table_name = query_table.clone();
        }

        let sql = local_sql_syntax(
            &pool,
            &format!(
                r#"{with_clause}
                   SELECT
                     t1."row_number", t1."{parent_col}"
                   FROM "{effective_table_name}" t1
                   WHERE NOT EXISTS (
                     SELECT 1
                     FROM "{effective_table_name}" t2
                     WHERE t2."{child_col}" = t1."{parent_col}"
                   )"#,
                with_clause = with_clause,
                parent_col = parent_col,
                effective_table_name = effective_table_name,
                child_col = child_col,
            ),
        );

        let mut query = sqlx_query(&sql);
        for param in &params {
            query = query.bind(param);
        }
        let rows = {
            if let None = tx {
                query.fetch_all(pool).await?
            } else {
                query
                    .fetch_all(tx.as_mut().unwrap().acquire().await?)
                    .await?
            }
        };
        for row in rows {
            let raw_row_number = row.try_get_raw("row_number").unwrap();
            let row_number: i64;
            if raw_row_number.is_null() {
                row_number = 0;
            } else {
                row_number = row.get("row_number");
            }
            let raw_parent_val = row
                .try_get_raw(format!(r#"{}"#, parent_col).as_str())
                .unwrap();
            if !raw_parent_val.is_null() {
                let parent_val = get_column_value_as_string(&row, &parent_col, &parent_sql_type);
                let message = json!({
                    "row_number": row_number as u32,
                    "column": parent_col,
                    "value": parent_val,
                    "level": "error",
                    "rule": "tree:foreign",
                    "message": format!("Value '{}' of column {} is not in column {}",
                                       parent_val, parent_col, child_col).as_str(),
                });
                results.push(message);
            }
        }
    }

    Ok(results)
}

/// Given a config map, a database connection pool, a hashmap describing datatype conditions, a
/// table name, and a number of rows to validate, validate foreign and unique constraints, where
/// the latter include unique and primary constraints and modify the given rows with the validation
/// results.
pub async fn validate_rows_constraints(
    config: &ValveConfig,
    pool: &AnyPool,
    datatype_conditions: &HashMap<String, CompiledCondition>,
    table: &String,
    rows: &mut Vec<ValveRow>,
) -> Result<()> {
    // Given a config map, a pool, and a table and column name, then if the column is not
    // constrained by a foreign constraint, return None. Otherwise if there is a constraint on,
    // say, the column "fcolumn" of the table "ftable", then return two vectors of SerdeValues,
    // where the first contains the contents of ftable.fcolumn, and the second contains the contents
    // of ftable_conflict.fcolumn, or is empty if no conflict table exists.
    async fn get_allowed_values(
        config: &ValveConfig,
        pool: &AnyPool,
        table: &str,
        column: &str,
        received_values: &HashMap<&str, Vec<SerdeValue>>,
    ) -> Result<Option<(Vec<SerdeValue>, Vec<SerdeValue>)>> {
        let fconstraint = {
            let mut fconstraints = config
                .constraint
                .foreign
                .get(table)
                .expect(&format!(
                    "Could not retrieve foreign constraints for table '{}'",
                    table
                ))
                .iter()
                .filter(|fkey| fkey.column == column)
                .collect::<Vec<_>>();
            if fconstraints.len() > 1 {
                log::warn!(
                    "There is more than one foreign constraint defined for '{}.{}'.",
                    table,
                    column
                );
            }
            // Take the last one:
            fconstraints.pop()
        };
        match fconstraint {
            None => Ok(None),
            Some(fkey) => {
                let sql_type =
                    get_sql_type_from_global_config(config, &fkey.ftable, &fkey.fcolumn, pool)
                        .to_lowercase();

                let values_str = received_values
                    .get(&*fkey.column)
                    .unwrap()
                    .iter()
                    .map(|value| {
                        let value = value
                            .as_str()
                            .expect(&format!("'{}' is not a string", value));
                        if vec!["integer", "numeric", "real"].contains(&sql_type.as_str()) {
                            format!("{}", value)
                        } else {
                            format!("'{}'", value)
                        }
                    })
                    .filter(|value| !is_sql_type_error(&sql_type, value))
                    .collect::<Vec<_>>()
                    .join(", ");

                // Foreign keys always correspond to columns with unique constraints so we do not
                // need to use the keyword 'DISTINCT' when querying the normal version of the table:
                let sql = format!(
                    r#"SELECT "{}" FROM "{}" WHERE "{}" IN ({})"#,
                    fkey.fcolumn, fkey.ftable, fkey.fcolumn, values_str
                );

                let allowed_values = sqlx_query(&sql)
                    .fetch_all(pool)
                    .await?
                    .iter()
                    .map(|row| get_column_value(row, &fkey.fcolumn, &sql_type))
                    .collect::<Vec<_>>();

                let allowed_values_conflict = {
                    let foptions = &config
                        .table
                        .get(&fkey.ftable)
                        .expect(&format!("No config for table: '{}'", fkey.ftable))
                        .options;
                    if foptions.contains("conflict") {
                        // The conflict table has no keys other than on row_number so in principle
                        // it could have duplicate values of the foreign constraint, therefore we
                        // add the DISTINCT keyword here:
                        let sql = format!(
                            r#"SELECT DISTINCT "{}" FROM "{}_conflict" WHERE "{}" IN ({})"#,
                            fkey.fcolumn, fkey.ftable, fkey.fcolumn, values_str
                        );
                        sqlx_query(&sql)
                            .fetch_all(pool)
                            .await?
                            .iter()
                            .map(|row| get_column_value(row, &fkey.fcolumn, &sql_type))
                            .collect::<Vec<_>>()
                    } else {
                        // If there is no conflict table just return an empty vector.
                        vec![]
                    }
                };

                Ok(Some((allowed_values, allowed_values_conflict)))
            }
        }
    }

    // Given a config map, a pool, and a table and column name, then if the column is not
    // constrained by a unique or primary constraint, return None. Otherwise
    // return a vector of SerdeValues containing the (distinct) values of the column in question,
    // regardless of their validity (except when the invalidity would result in a SQL error).
    async fn get_forbidden_values(
        config: &ValveConfig,
        pool: &AnyPool,
        table: &str,
        column: &str,
        received_values: &HashMap<&str, Vec<SerdeValue>>,
    ) -> Result<Option<Vec<SerdeValue>>> {
        let primaries = &config
            .constraint
            .primary
            .get(table)
            .expect(&format!("Undefined table '{}'", table));
        let uniques = &config
            .constraint
            .unique
            .get(table)
            .expect(&format!("Undefined table '{}'", table));

        if primaries.iter().any(|c| c == column) || uniques.iter().any(|c| c == column) {
            let options = &config
                .table
                .get(table)
                .expect(&format!("No config for table: '{}'", table))
                .options;

            let (query_table, query_modifier) = {
                if !options.contains("conflict") {
                    (table.to_string(), String::new())
                } else {
                    (format!("{}_view", table), "DISTINCT".to_string())
                }
            };

            let sql_type =
                get_sql_type_from_global_config(config, &table, &column, pool).to_lowercase();
            let values_str = received_values
                .get(&*column)
                .unwrap()
                .iter()
                .map(|value| {
                    let value = value
                        .as_str()
                        .expect(&format!("'{}' is not a string", value));
                    if vec!["integer", "numeric", "real"].contains(&sql_type.as_str()) {
                        format!("{}", value)
                    } else {
                        format!("'{}'", value)
                    }
                })
                .filter(|value| !is_sql_type_error(&sql_type, value))
                .collect::<Vec<_>>()
                .join(", ");

            let sql = format!(
                r#"SELECT {} "{}" FROM "{}" WHERE "{}" IN ({})"#,
                query_modifier, column, query_table, column, values_str
            );

            let forbidden_values = sqlx_query(&sql)
                .fetch_all(pool)
                .await?
                .iter()
                .map(|row| get_column_value(row, &column, &sql_type))
                .collect::<Vec<_>>();
            Ok(Some(forbidden_values))
        } else {
            Ok(None)
        }
    }

    // Begin by getting the table config for this table:
    let table_config = &config
        .table
        .get(table)
        .expect(&format!("Undefined table '{}'", table));

    // Declare a closure for constructing a HashMap from column names (looked up in table_config) to
    // vectors of the values of those columns in the row. The closure accepts an argument, split,
    // which, if set, indicates that the value of a column which has the special list() datatype
    // is to be interpreted, not as itself a value, but as a list of individual values.
    let mut get_values_by_column_from_rows = |split: bool| -> HashMap<&str, Vec<SerdeValue>> {
        let mut received_values = table_config
            .column_order
            .iter()
            .map(|column| (column.as_str(), vec![]))
            .collect::<HashMap<_, _>>();
        for row in rows.iter_mut() {
            for (column, values) in &mut received_values {
                let cell = row
                    .contents
                    .get(&column.to_string())
                    .expect(&format!("No column '{}' in row", column));
                if !split {
                    values.push(cell.value.clone());
                } else {
                    let value_list = {
                        let value_type = get_value_type(config, datatype_conditions, table, column);
                        match &value_type {
                            ValueType::Single => vec![cell.value.clone()],
                            ValueType::List(separator) => cell
                                .strvalue()
                                .split(separator)
                                .map(|s| json!(s))
                                .collect::<Vec<_>>(),
                        }
                    };
                    for value in &value_list {
                        values.push(value.clone());
                    }
                }
            }
        }
        received_values
    };

    let received_values_split = get_values_by_column_from_rows(true);
    let received_values_unsplit = get_values_by_column_from_rows(false);
    // Prefetch the values that are allowed and/or forbidden for this particular
    // column given the current state of the given table:
    let allowed_values = {
        let mut allowed_values = HashMap::new();
        for column in &table_config.column_order {
            allowed_values.insert(
                column.to_string(),
                get_allowed_values(config, pool, table, column, &received_values_split).await?,
            );
        }
        allowed_values
    };
    let forbidden_values = {
        let mut forbidden_values = HashMap::new();
        for column in &table_config.column_order {
            forbidden_values.insert(
                column.to_string(),
                get_forbidden_values(config, pool, table, column, &received_values_unsplit).await?,
            );
        }
        forbidden_values
    };

    let mut valve_rows = vec![];
    for row in rows.iter_mut() {
        let mut valve_row = ValveRow {
            row_number: None,
            contents: IndexMap::new(),
        };
        for column in &table_config.column_order {
            let cell = row.contents.get_mut(column).unwrap();
            // We don't do any further validation on cells that are legitimately empty, or on cells
            // that have SQL type violations. We exclude the latter because they can result in
            // database errors when, for instance, we compare a numeric with a non-numeric type.
            let sql_type = get_sql_type_from_global_config(config, table, &column, pool);
            if cell.nulltype == None && !is_sql_type_error(&sql_type, &cell.strvalue()) {
                let (allowed_values, forbidden_values) = {
                    let error_msg = format!("Could not retrieve values for column '{}'", column);
                    let allowed_values = allowed_values.get(column).expect(&error_msg);
                    let forbidden_values = forbidden_values.get(column).expect(&error_msg);
                    (allowed_values, forbidden_values)
                };
                validate_cell_foreign_constraints(
                    config,
                    pool,
                    None,
                    datatype_conditions,
                    table,
                    &column,
                    cell,
                    None,
                    &allowed_values,
                )
                .await
                .expect(&format!(
                    "Unable to validate foreign constraints for row number: {:?}, column '{}.{}'",
                    row.row_number, table, column
                ));
                validate_cell_unique_constraints(
                    config,
                    pool,
                    None,
                    table,
                    &column,
                    cell,
                    &valve_rows,
                    None,
                    &forbidden_values,
                )
                .await
                .expect(&format!(
                    "Unable to validate unique constraints for row number: {:?}, column '{}.{}'",
                    row.row_number, table, column
                ));
            }
            valve_row.contents.insert(column.to_string(), cell.clone());
        }
        // Note that in this implementation, the result rows are never actually returned, but we
        // still need them because the validate_cell_unique_constraints() function needs a list of
        // previous results, and this then requires that we generate the result rows to play that
        // role. The call to cell.clone() above is required to make rust's borrow checker happy.
        valve_rows.push(valve_row);
    }

    Ok(())
}

/// Given a config map, compiled datatype and rule conditions, a table name, the headers for the
/// table, and a number of rows to validate, run intra-row validatation on all of the rows and
/// return the validated versions.
pub fn validate_rows_intra(
    config: &ValveConfig,
    datatype_conditions: &HashMap<String, CompiledCondition>,
    rule_conditions: &HashMap<String, HashMap<String, Vec<ColumnRule>>>,
    table_name: &String,
    headers: &Vec<String>,
    rows: &Vec<Result<csv::StringRecord, csv::Error>>,
    only_nulltype: bool,
) -> Vec<ValveRow> {
    let mut dt_cache = match DT_CACHE_SIZE {
        0 => None,
        _ => Some(HashMap::new()),
    };
    let mut valve_rows = vec![];
    for row in rows {
        match row {
            Err(err) => log::error!(
                "While processing row for '{}', got error '{}'",
                table_name,
                err
            ),
            Ok(row) => {
                let mut valve_row = ValveRow {
                    row_number: None,
                    contents: IndexMap::new(),
                };
                for (i, value) in row.iter().enumerate() {
                    let result_cell = ValveCell {
                        nulltype: None,
                        value: json!(value),
                        valid: true,
                        messages: vec![],
                    };
                    let column = headers.get(i).unwrap();
                    valve_row.contents.insert(column.to_string(), result_cell);
                }

                let column_names = &config
                    .table
                    .get(table_name)
                    .expect(&format!("Undefined table '{}'", table_name))
                    .column_order;

                // We begin by determining the nulltype of all of the cells, since the rules
                // validation step requires that all cells have this information.
                for column_name in column_names {
                    let cell = valve_row.contents.get_mut(column_name).unwrap();
                    validate_cell_nulltype(
                        config,
                        datatype_conditions,
                        table_name,
                        &column_name,
                        cell,
                    );
                }

                if !only_nulltype {
                    for column_name in column_names {
                        let context = valve_row.clone();
                        let cell = valve_row.contents.get_mut(column_name).unwrap();
                        validate_cell_rules(
                            config,
                            rule_conditions,
                            table_name,
                            &column_name,
                            &context,
                            cell,
                        );

                        if cell.nulltype != None {
                            continue;
                        }

                        if let Some(dt_cache) = &mut dt_cache {
                            // Add a new map for the column to the dt_cache if one doesn't exist:
                            if !dt_cache.contains_key(column_name) {
                                dt_cache.insert(
                                    column_name.to_string(),
                                    LfuCache::with_capacity(DT_CACHE_SIZE),
                                );
                            }
                            let dt_col_cache = dt_cache.get_mut(column_name).unwrap();
                            let string_value = cell.value.to_string();

                            // We do not want to add cells to the datatype validation cache if they
                            // already contain other types of violations, since that will make it
                            // more difficult to construct a unique mapping from values to result
                            // cells; i.e., the same value could in principle map to either a valid
                            // or an invalid cell and this will need to be considered. Ignoring
                            // initially invalid cells (which will be comparitively fewer in number)
                            // thus simplifies the process.
                            if cell.valid {
                                let cached_cell = dt_col_cache.get_mut(&string_value);
                                match cached_cell {
                                    None => {
                                        validate_cell_datatype(
                                            config,
                                            datatype_conditions,
                                            table_name,
                                            &column_name,
                                            cell,
                                        );
                                        dt_col_cache.insert(string_value, cell.clone());
                                    }
                                    Some(cached_cell) => {
                                        cell.nulltype = cached_cell.nulltype.clone();
                                        cell.value = cached_cell.value.clone();
                                        cell.valid = cached_cell.valid;
                                        cell.messages = cached_cell.messages.clone();
                                    }
                                };
                            } else {
                                validate_cell_datatype(
                                    config,
                                    datatype_conditions,
                                    table_name,
                                    &column_name,
                                    cell,
                                );
                            }
                        } else {
                            validate_cell_datatype(
                                config,
                                datatype_conditions,
                                table_name,
                                &column_name,
                                cell,
                            );
                        }
                    }
                }
                valve_rows.push(valve_row);
            }
        };
    }

    // Finally return the result rows:
    valve_rows
}

/// Given a row represented as a [ValveRow], remove any duplicate messages from the row's cells, so
/// that no cell has messages with the same level, rule, and message text.
fn remove_duplicate_messages(row: &mut ValveRow) -> Result<()> {
    for (_column_name, cell) in row.contents.iter_mut() {
        let mut messages = cell.messages.clone();
        messages.sort_by(|a, b| {
            let a = format!("{}{}{}", a.level, a.rule, a.message);
            let b = format!("{}{}{}", b.level, b.rule, b.message,);
            a.partial_cmp(&b).unwrap()
        });
        messages.dedup_by(|a, b| a.level == b.level && a.rule == b.rule && a.message == b.message);
        cell.messages = messages;
    }
    Ok(())
}

/// Generate a SQL Select clause that is a union of: (a) the literal values of the given extra row,
/// and (b) a Select statement over `table_name` of all the fields in the extra row.
pub fn select_with_extra_row(
    config: &ValveConfig,
    extra_row: &ValveRow,
    table: &str,
    effective_table: &str,
    pool: &AnyPool,
) -> (String, Vec<String>) {
    let extra_row_len = extra_row.contents.keys().len();
    let mut params = vec![];
    let mut first_select;
    match extra_row.row_number {
        Some(rn) => first_select = format!(r#"SELECT {} AS "row_number", "#, rn),
        _ => first_select = String::from(r#"SELECT NULL AS "row_number", "#),
    };

    let mut second_select = String::from(r#"SELECT "row_number", "#);
    for (i, (key, content)) in extra_row.contents.iter().enumerate() {
        let sql_type = get_sql_type_from_global_config(config, &table, &key, pool);
        let sql_param = cast_sql_param_from_text(&sql_type);
        // enumerate() begins from 0 but we need to begin at 1:
        let i = i + 1;
        first_select.push_str(format!(r#"{} AS "{}""#, sql_param, key).as_str());
        params.push(content.strvalue());
        second_select.push_str(format!(r#""{}""#, key).as_str());
        if i < extra_row_len {
            first_select.push_str(", ");
            second_select.push_str(", ");
        } else {
            second_select.push_str(format!(r#" FROM "{}""#, effective_table).as_str());
        }
    }

    if let Some(rn) = extra_row.row_number {
        second_select.push_str(format!(r#" WHERE "row_number" <> {}"#, rn).as_str());
    }

    (
        format!(
            r#"WITH "{}_ext" AS ({} UNION ALL {})"#,
            effective_table, first_select, second_select
        ),
        params,
    )
}

/// Given a map representing a tree constraint, a table name, and an extra SQL clause, generate the
/// SQL for a WITH clause representing tree.
pub fn with_tree_sql(
    tree: &ValveTreeConstraint,
    effective_table_name: &str,
    extra_clause: Option<&String>,
) -> String {
    let empty_string = String::new();
    let extra_clause = extra_clause.unwrap_or_else(|| &empty_string);
    let child_col = &tree.child;
    let parent_col = &tree.parent;
    format!(
        r#"WITH RECURSIVE "tree" AS (
           {extra_clause}
               SELECT "{child_col}", "{parent_col}" 
                   FROM "{effective_table_name}" 
                   UNION ALL 
               SELECT "t1"."{child_col}", "t1"."{parent_col}" 
                   FROM "{effective_table_name}" AS "t1" 
                   JOIN "tree" AS "t2" ON "t2"."{parent_col}" = "t1"."{child_col}"
           )"#,
        extra_clause = extra_clause,
        child_col = child_col,
        parent_col = parent_col,
        effective_table_name = effective_table_name,
    )
}

/// Given a config map, compiled datatype conditions, a table name, a column name, and a cell to
/// validate, validate the cell's nulltype condition. If the cell's value is one of the allowable
/// nulltype values for this column, then fill in the cell's nulltype value before returning the
/// cell.
pub fn validate_cell_nulltype(
    config: &ValveConfig,
    datatype_conditions: &HashMap<String, CompiledCondition>,
    table_name: &String,
    column_name: &String,
    cell: &mut ValveCell,
) {
    let column = config
        .table
        .get(table_name)
        .and_then(|t| t.column.get(column_name))
        .expect(&format!(
            "Undefined column '{}.{}'",
            table_name, column_name
        ));

    if column.nulltype != "" {
        let nt_name = &column.nulltype;
        let nt_condition = &datatype_conditions.get(nt_name).unwrap().compiled;
        let value = &cell.strvalue();
        if nt_condition(&value) {
            cell.nulltype = Some(nt_name.to_string());
        }
    }
}

/// Given a config map, compiled datatype conditions, a table name, a column name, and a cell to
/// validate, validate the cell's datatype and return the validated cell.
pub fn validate_cell_datatype(
    config: &ValveConfig,
    datatype_conditions: &HashMap<String, CompiledCondition>,
    table_name: &String,
    column_name: &String,
    cell: &mut ValveCell,
) {
    fn construct_message(
        value: &str,
        condition: &CompiledCondition,
        column: &str,
        dt_name: &str,
        dt_description: &str,
    ) -> String {
        match &condition.value_type {
            ValueType::List(_) if dt_description == "" => {
                let concrete_dt = match &condition.parsed {
                    Expression::Function(name, args) if name == "list" => match &*args[0] {
                        Expression::Label(datatype) => datatype,
                        _ => unreachable!(
                            "ValueType::List for a function with an invalid datatype argument"
                        ),
                    },
                    _ => unreachable!("ValueType::List for a non-function condition"),
                };
                format!(
                    "Value '{}' of column {} should be one of a list of tokens whose datatype is {}",
                    value, column, concrete_dt
                )
            }
            ValueType::List(_) => {
                format!(
                    "Value '{}' of column {} should be one of {}",
                    value, column, dt_description
                )
            }
            ValueType::Single if dt_description == "" => {
                format!("{} should be of datatype {}", column, dt_name)
            }
            ValueType::Single => {
                format!("{} should be {}", column, dt_description)
            }
        }
    }

    let column = config
        .table
        .get(table_name)
        .and_then(|t| t.column.get(column_name))
        .expect(&format!(
            "Undefined column '{}.{}'",
            table_name, column_name
        ));
    let primary_dt_name = &column.datatype;
    let primary_dt = &config
        .datatype
        .get(primary_dt_name)
        .expect(&format!("Undefined datatype '{}'", primary_dt_name));
    let primary_dt_desc = &primary_dt.description;
    if let Some(primary_dt_cond) = datatype_conditions.get(primary_dt_name) {
        let strvalue = cell.strvalue();
        let values = match &primary_dt_cond.value_type {
            ValueType::Single => vec![strvalue.as_str()],
            ValueType::List(separator) => strvalue.split(separator).collect::<Vec<_>>(),
        };
        for value in &values {
            if (primary_dt_cond.compiled)(&value) {
                continue;
            }
            cell.valid = false;
            let mut datatypes_to_check =
                get_datatype_ancestors(config, datatype_conditions, primary_dt_name, true);
            // If this datatype has any parents, check them beginning from the most general to
            // the most specific. We use while and pop instead of a for loop so as to check the
            // conditions in LIFO order.
            while !datatypes_to_check.is_empty() {
                let datatype = datatypes_to_check.pop().unwrap();
                let dt_name = &datatype.datatype;
                let dt_description = &datatype.description;
                let dt_condition = &datatype_conditions.get(dt_name).unwrap().compiled;
                if !dt_condition(&value) {
                    let message = construct_message(
                        &value,
                        primary_dt_cond,
                        column_name,
                        dt_name,
                        dt_description,
                    );
                    let message_info = ValveCellMessage {
                        rule: format!("datatype:{}", dt_name),
                        level: "error".to_string(),
                        message: message,
                    };
                    cell.messages.push(message_info);
                }
            }

            let message = construct_message(
                &value,
                primary_dt_cond,
                column_name,
                primary_dt_name,
                primary_dt_desc,
            );
            let message_info = ValveCellMessage {
                rule: format!("datatype:{}", primary_dt_name),
                level: "error".to_string(),
                message: message,
            };
            cell.messages.push(message_info);
        }
    }
}

/// Given a config map, compiled rule conditions, a table name, a column name, the row context,
/// and the cell to validate, look in the rule table (if it exists) and validate the cell according
/// to any applicable rules.
pub fn validate_cell_rules(
    config: &ValveConfig,
    rules: &HashMap<String, HashMap<String, Vec<ColumnRule>>>,
    table_name: &String,
    column_name: &String,
    context: &ValveRow,
    cell: &mut ValveCell,
) {
    fn check_condition(
        condition_type: &str,
        cell: &ValveCell,
        rule: &ValveRuleConfig,
        table_name: &String,
        column_name: &String,
        rules: &HashMap<String, HashMap<String, Vec<ColumnRule>>>,
    ) -> bool {
        let condition = {
            if condition_type == "when" {
                rule.when_condition.as_str()
            } else if condition_type == "then" {
                rule.then_condition.as_str()
            } else {
                panic!("Invalid condition type: {}", condition_type);
            }
        };

        if vec!["null", "not null"].contains(&condition) {
            return (condition == "null" && cell.nulltype != None)
                || (condition == "not null" && cell.nulltype == None);
        } else {
            let compiled_condition = rules
                .get(table_name)
                .and_then(|t| t.get(column_name))
                .and_then(|v| {
                    v.iter().find(|c| {
                        if condition_type == "when" {
                            c.when.original == condition
                        } else {
                            c.then.original == condition
                        }
                    })
                })
                .and_then(|c| {
                    if condition_type == "when" {
                        Some(c.when.compiled.clone())
                    } else {
                        Some(c.then.compiled.clone())
                    }
                })
                .unwrap();
            return compiled_condition(&cell.strvalue());
        }
    }

    let applicable_rules = match config.rule.get(table_name).and_then(|t| t.get(column_name)) {
        Some(rules) => rules,
        _ => return,
    };

    for (rule_number, rule) in applicable_rules.iter().enumerate() {
        // enumerate() begins at 0 by default but we need to begin with 1:
        let rule_number = rule_number + 1;
        // Check the then condition only if the when condition is satisfied:
        if check_condition("when", cell, rule, table_name, column_name, rules) {
            let then_cell = context.contents.get(&rule.then_column).unwrap();
            if !check_condition("then", then_cell, rule, table_name, column_name, rules) {
                cell.valid = false;
                cell.messages.push(ValveCellMessage {
                    rule: format!("rule:{}-{}", column_name, rule_number),
                    level: rule.level.to_string(),
                    message: rule.description.to_string(),
                });
            }
        }
    }
}

/// Generates an SQL fragment representing the "as if" portion of a query that will be used for
/// counterfactual validation.
pub fn as_if_to_sql(
    config: &ValveConfig,
    pool: &AnyPool,
    as_if: &QueryAsIf,
    conflict_table: bool,
) -> String {
    let sql = {
        let suffix = {
            if conflict_table {
                "_conflict"
            } else {
                ""
            }
        };

        match as_if.kind {
            QueryAsIfKind::Remove => {
                format!(
                    r#""{table_alias}{suffix}" AS (
                       SELECT * FROM "{table_name}{suffix}" WHERE "row_number" <> {row_number}
                    )"#,
                    table_alias = as_if.alias,
                    suffix = suffix,
                    table_name = as_if.table,
                    row_number = as_if.row_number,
                )
            }
            QueryAsIfKind::Add | QueryAsIfKind::Replace => {
                let row = as_if.row.as_ref().unwrap();
                let columns = row.contents.keys().cloned().collect::<Vec<_>>();
                let values = {
                    let mut values = vec![];
                    for column in &columns {
                        let valid = row
                            .contents
                            .get(column)
                            .and_then(|c| Some(c.valid))
                            .unwrap();

                        let value = {
                            if valid == true {
                                let value = row
                                    .contents
                                    .get(column)
                                    .and_then(|c| Some(c.strvalue()))
                                    .unwrap();
                                if value == "" {
                                    "NULL".to_string()
                                } else {
                                    value
                                }
                            } else {
                                "NULL".to_string()
                            }
                        };

                        let sql_type =
                            get_sql_type_from_global_config(&config, &as_if.table, &column, pool);

                        if sql_type.to_lowercase() == "text"
                            || sql_type.to_lowercase().starts_with("varchar(")
                        {
                            values.push(format!("'{}'", value));
                        } else {
                            values.push(value.to_string());
                        }
                    }
                    values.join(", ")
                };
                let columns = columns
                    .iter()
                    .map(|c| format!("\"{}\"", c))
                    .collect::<Vec<_>>()
                    .join(", ");
                let where_clause = {
                    if as_if.kind == QueryAsIfKind::Replace {
                        format!(r#"WHERE "row_number" != {}"#, as_if.row_number)
                    } else {
                        "".to_string()
                    }
                };
                format!(
                    r#""{table_alias}{suffix}" AS (
                   SELECT "row_number", {columns}
                   FROM "{table_name}{suffix}"
                   {where_clause}
                   UNION ALL
                   SELECT {row_number}, {values}
                )"#,
                    columns = columns,
                    table_alias = as_if.alias,
                    suffix = suffix,
                    table_name = as_if.table,
                    row_number = as_if.row_number,
                    values = values,
                    where_clause = where_clause,
                )
            }
        }
    };

    sql
}

/// Given a config map, a db connection pool, a table name, a column name, and a cell to validate,
/// check the cell value against any foreign keys that have been defined for the column. If there is
/// a violation, indicate it with an error message attached to the cell. Optionally, if a
/// transaction is given, use that instead of the pool for database access. Optionally, if
/// query_as_if is given, use it to query the table counterfactually. Optionally, if a cache is
/// given, use the cache to determine foreign key violations instead of querying the database. Note
/// that caching is normally used only in the context of batch processing.
pub async fn validate_cell_foreign_constraints(
    config: &ValveConfig,
    pool: &AnyPool,
    mut tx: Option<&mut Transaction<'_, sqlx::Any>>,
    datatype_conditions: &HashMap<String, CompiledCondition>,
    table_name: &String,
    column_name: &String,
    cell: &mut ValveCell,
    query_as_if: Option<&QueryAsIf>,
    cache: &Option<(Vec<SerdeValue>, Vec<SerdeValue>)>,
) -> Result<()> {
    let fkeys = config
        .constraint
        .foreign
        .get(table_name)
        .expect(&format!("Undefined table '{}'", table_name))
        .iter()
        .filter(|t| t.column == *column_name)
        .collect::<Vec<_>>();

    // If there are no foreign keys, then just return:
    if fkeys.is_empty() {
        return Ok(());
    }

    let as_if_clause = match query_as_if {
        Some(query_as_if) => {
            format!("WITH {} ", as_if_to_sql(config, pool, &query_as_if, false))
        }
        None => "".to_string(),
    };
    let as_if_clause_for_conflict = match query_as_if {
        Some(query_as_if) => {
            format!("WITH {} ", as_if_to_sql(config, pool, &query_as_if, true))
        }
        None => "".to_string(),
    };

    // Given a db pool, optionally a transaction, and an as_if clause, checks whether the given
    // value is in the given column, which has the given sql_type, of the given table. If the
    // optional cache is provided, use it to look up the values of the column instead of accessing
    // the database. This cache has the form of a tuple of vectors of SerdeValues, such that the
    // vector in the first position is used if the table name does not end in '_conflict', and the
    // vector in the second position is used if it does.
    async fn fkey_in_db(
        pool: &AnyPool,
        tx: &mut Option<&mut Transaction<'_, sqlx::Any>>,
        as_if_clause: &str,
        table: &str,
        column: &str,
        sql_type: &str,
        value: &str,
        cache: &Option<(Vec<SerdeValue>, Vec<SerdeValue>)>,
    ) -> Result<bool> {
        match cache {
            Some((values, conflict_values)) => {
                let values = {
                    if table.ends_with("_conflict") {
                        conflict_values
                    } else {
                        values
                    }
                };
                Ok(values.iter().any(|cached_value| match cached_value {
                    SerdeValue::String(s) => s == value,
                    _ => cached_value.to_string() == value,
                }))
            }
            None => {
                let fsql = local_sql_syntax(
                    pool,
                    &format!(
                        r#"{}SELECT 1 FROM "{}" WHERE "{}" = {} LIMIT 1"#,
                        as_if_clause,
                        table,
                        column,
                        {
                            if sql_type == "text" || sql_type.starts_with("varchar(") {
                                format!("'{}'", value)
                            } else {
                                format!("{}", value)
                            }
                        }
                    ),
                );
                let frows = {
                    if let None = tx {
                        sqlx_query(&fsql).fetch_all(pool).await?
                    } else {
                        sqlx_query(&fsql)
                            .fetch_all(tx.as_mut().unwrap().acquire().await?)
                            .await?
                    }
                };
                Ok(!frows.is_empty())
            }
        }
    }

    // Check if the column has the list() datatype. If so parse the values in the list and
    // iterate over them.
    let strvalue = cell.strvalue();
    let values = {
        let value_type = get_value_type(config, datatype_conditions, table_name, column_name);
        match &value_type {
            ValueType::Single => vec![strvalue.as_str()],
            ValueType::List(separator) => strvalue.split(separator).collect::<Vec<_>>(),
        }
    };
    for value in &values {
        for fkey in &fkeys {
            let ftable = &fkey.ftable;
            let (as_if_clause, ftable_alias) = match query_as_if {
                Some(query_as_if) if *ftable == query_as_if.table => {
                    (as_if_clause.to_string(), query_as_if.alias.to_string())
                }
                _ => ("".to_string(), ftable.to_string()),
            };
            let fcolumn = &fkey.fcolumn;
            let sql_type =
                get_sql_type_from_global_config(&config, ftable, fcolumn, pool).to_lowercase();
            if !fkey_in_db(
                pool,
                &mut tx,
                &as_if_clause,
                &ftable_alias,
                fcolumn,
                &sql_type,
                value,
                cache,
            )
            .await?
            {
                cell.valid = false;
                let mut message = ValveCellMessage {
                    rule: "key:foreign".to_string(),
                    level: "error".to_string(),
                    message: format!(
                        "Value '{}' of column {} is not in {}.{}",
                        value, column_name, ftable, fcolumn
                    ),
                };
                let foptions = &config
                    .table
                    .get(ftable)
                    .expect(&format!(
                        "Foreign table: '{}' is not in table config",
                        ftable
                    ))
                    .options;

                if foptions.contains("conflict") {
                    let (as_if_clause_for_conflict, ftable_alias) = match query_as_if {
                        Some(query_as_if) if *ftable == query_as_if.table => (
                            as_if_clause_for_conflict.to_string(),
                            query_as_if.alias.to_string(),
                        ),
                        _ => ("".to_string(), ftable.to_string()),
                    };
                    if fkey_in_db(
                        pool,
                        &mut tx,
                        &as_if_clause_for_conflict,
                        &format!("{}_conflict", ftable_alias),
                        fcolumn,
                        &sql_type,
                        value,
                        cache,
                    )
                    .await?
                    {
                        message.message = format!(
                            "Value '{}' of column {} exists only in {}_conflict.{}",
                            value, column_name, ftable, fcolumn
                        );
                    }
                }
                cell.messages.push(message);
            }
        }
    }

    Ok(())
}

/// Given a config map, a db connection pool, a table name, a column name, a cell to validate,
/// and a list of previously validated rows, check the cell value against any unique-type keys that
/// have been defined for the column. If there is a violation, indicate it with an error message
/// attached to the cell. If `row_number` is set to None, then no row corresponding to the given
/// cell is assumed to exist in the table. Optionally, if a transaction is given, use that
/// instead of the pool for database access. Optionally, if a cache is given, use that to determine
/// the validity of the cell rather than accessing the database.
pub async fn validate_cell_unique_constraints(
    config: &ValveConfig,
    pool: &AnyPool,
    tx: Option<&mut Transaction<'_, sqlx::Any>>,
    table_name: &String,
    column_name: &String,
    cell: &mut ValveCell,
    prev_results: &Vec<ValveRow>,
    row_number: Option<u32>,
    cache: &Option<Vec<SerdeValue>>,
) -> Result<()> {
    // If the column has a primary or unique key constraint, or if it is the child associated with
    // a tree, then if the value of the cell is a duplicate either of one of the previously
    // validated rows in the batch, or a duplicate of a validated row that has already been inserted
    // into the table, mark it with the corresponding error:
    let primaries = config
        .constraint
        .primary
        .get(table_name)
        .expect(&format!("Undefined table '{}'", table_name));
    let uniques = config
        .constraint
        .unique
        .get(table_name)
        .expect(&format!("Undefined table '{}'", table_name));

    let is_primary = primaries.contains(column_name);
    let is_unique = !is_primary && uniques.contains(column_name);

    fn make_error(rule: &str, column_name: &String) -> ValveCellMessage {
        ValveCellMessage {
            rule: rule.to_string(),
            level: "error".to_string(),
            message: format!("Values of {} must be unique", column_name.to_string()),
        }
    }

<<<<<<< HEAD
    async fn in_db(
        config: &ValveConfig,
        pool: &AnyPool,
        mut tx: Option<&mut Transaction<'_, sqlx::Any>>,
        table_name: &String,
        column_name: &String,
        cell: &mut ValveCell,
        row_number: Option<u32>,
        cache: &Option<Vec<SerdeValue>>,
    ) -> Result<bool> {
        // If a cache is given, just check it, otherwise access the database.
        match cache {
            Some(values) => Ok(values.iter().any(|cached_value| match cached_value {
                SerdeValue::String(s) => *s == cell.value,
                _ => cached_value.to_string() == cell.value,
            })),
            None => {
                let table_options = get_table_options(config, table_name)?;
                // If the table does not have a conflict table then there is no view to check, so
                // we check the table itself.
                let mut query_table = {
                    if !table_options.contains("conflict") {
                        table_name.to_string()
                    } else {
                        format!("{}_view", table_name)
                    }
                };
                let mut with_sql = String::new();
                let except_table = format!("{}_exc", query_table);
                if let Some(row_number) = row_number {
                    with_sql = format!(
                        r#"WITH "{}" AS (
                               SELECT * FROM "{}"
                               WHERE "row_number" != {}
                           ) "#,
                        except_table, query_table, row_number
                    );
                }
=======
    if is_primary || is_unique {
        let table_options = get_table_options(config, table_name)?;
        let mut query_table = {
            if !table_options.contains("conflict") {
                table_name.to_string()
            } else {
                format!("{}_view", table_name)
            }
        };
        let mut with_sql = String::new();
        let except_table = format!("{}_exc", query_table);
        if let Some(row_number) = row_number {
            with_sql = format!(
                r#"WITH "{}" AS (
                       SELECT * FROM "{}"
                       WHERE "row_number" != {}
                   ) "#,
                except_table, query_table, row_number
            );
        }
>>>>>>> e32fde74

                if !with_sql.is_empty() {
                    query_table = except_table;
                }

                let sql_type =
                    get_sql_type_from_global_config(&config, &table_name, &column_name, pool);
                let sql_param = cast_sql_param_from_text(&sql_type);
                let sql = local_sql_syntax(
                    &pool,
                    &format!(
                        r#"{} SELECT 1 FROM "{}" WHERE "{}" = {} LIMIT 1"#,
                        with_sql, query_table, column_name, sql_param
                    ),
                );
                let strvalue = cell.strvalue();
                let query = sqlx_query(&sql).bind(&strvalue);
                if let None = tx {
                    Ok(!query.fetch_all(pool).await?.is_empty())
                } else {
                    Ok(!query
                        .fetch_all(tx.as_mut().unwrap().acquire().await?)
                        .await?
                        .is_empty())
                }
            }
        }
    }

    if is_primary || is_unique {
        let in_prev_results = !prev_results
            .iter()
            .filter(|p| {
                p.contents.get(column_name).unwrap().value == cell.value
                    && p.contents.get(column_name).unwrap().valid
            })
            .collect::<Vec<_>>()
            .is_empty();

        if in_prev_results
            || in_db(
                config,
                pool,
                tx,
                table_name,
                column_name,
                cell,
                row_number,
                cache,
            )
            .await?
        {
            cell.valid = false;
            if is_primary || is_unique {
                let error_message;
                if is_primary {
                    error_message = make_error("key:primary", column_name);
                } else {
                    error_message = make_error("key:unique", column_name);
                }
                cell.messages.push(error_message);
            }
        }
    }
    Ok(())
}<|MERGE_RESOLUTION|>--- conflicted
+++ resolved
@@ -1383,7 +1383,6 @@
         }
     }
 
-<<<<<<< HEAD
     async fn in_db(
         config: &ValveConfig,
         pool: &AnyPool,
@@ -1422,28 +1421,6 @@
                         except_table, query_table, row_number
                     );
                 }
-=======
-    if is_primary || is_unique {
-        let table_options = get_table_options(config, table_name)?;
-        let mut query_table = {
-            if !table_options.contains("conflict") {
-                table_name.to_string()
-            } else {
-                format!("{}_view", table_name)
-            }
-        };
-        let mut with_sql = String::new();
-        let except_table = format!("{}_exc", query_table);
-        if let Some(row_number) = row_number {
-            with_sql = format!(
-                r#"WITH "{}" AS (
-                       SELECT * FROM "{}"
-                       WHERE "row_number" != {}
-                   ) "#,
-                except_table, query_table, row_number
-            );
-        }
->>>>>>> e32fde74
 
                 if !with_sql.is_empty() {
                     query_table = except_table;
