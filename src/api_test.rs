use ontodev_valve::{
    delete_row, get_compiled_datatype_conditions, get_compiled_rule_conditions,
    get_parsed_structure_conditions, insert_new_row, redo, undo, update_row,
    validate::{get_matching_values, validate_row},
    valve,
    valve_grammar::StartParser,
    ColumnRule, CompiledCondition, ParsedStructure, SerdeMap, ValveCommand,
};
use rand::distributions::{Alphanumeric, DistString, Distribution, Uniform};
use rand::{random, thread_rng};
use serde_json::{json, Value as SerdeValue};
use sqlx::{
    any::{AnyConnectOptions, AnyKind, AnyPool, AnyPoolOptions},
    query as sqlx_query,
    Error::Configuration as SqlxCErr,
    Row, ValueRef,
};
<<<<<<< HEAD
use std::{collections::HashMap, str::FromStr};
=======
use std::str::FromStr;

pub async fn run_api_tests(table: &str, database: &str) -> Result<(), sqlx::Error> {
    let config = valve(
        table,
        database,
        &ValveCommand::Config,
        false,
        false,
        "table",
    )
    .await?;
    let config: SerdeValue = serde_json::from_str(config.as_str()).unwrap();
    let config = config.as_object().unwrap();

    // To connect to a postgresql database listening to a unix domain socket:
    // ----------------------------------------------------------------------
    // let connection_options =
    //     AnyConnectOptions::from_str("postgres:///testdb?host=/var/run/postgresql")?;
    //
    // To query the connection type at runtime via the pool:
    // -----------------------------------------------------
    // let db_type = pool.any_kind();

    let connection_options;
    if database.starts_with("postgresql://") {
        connection_options = AnyConnectOptions::from_str(database)?;
    } else {
        let connection_string;
        if !database.starts_with("sqlite://") {
            connection_string = format!("sqlite://{}?mode=rwc", database);
        } else {
            connection_string = database.to_string();
        }
        connection_options = AnyConnectOptions::from_str(connection_string.as_str()).unwrap();
    }

    let pool = AnyPoolOptions::new()
        .max_connections(5)
        .connect_with(connection_options)
        .await?;
    if pool.any_kind() == AnyKind::Sqlite {
        sqlx_query("PRAGMA foreign_keys = ON")
            .execute(&pool)
            .await?;
    }

    let parser = StartParser::new();
    let compiled_datatype_conditions = get_compiled_datatype_conditions(&config, &parser);
    let parsed_structure_conditions = get_parsed_structure_conditions(&config, &parser);
    let compiled_rule_conditions =
        get_compiled_rule_conditions(&config, compiled_datatype_conditions.clone(), &parser);
>>>>>>> f5673876

async fn test_matching(
    config: &SerdeMap,
    compiled_datatype_conditions: &HashMap<String, CompiledCondition>,
    parsed_structure_conditions: &HashMap<String, ParsedStructure>,
    pool: &AnyPool,
) -> Result<(), sqlx::Error> {
    eprint!("Running test_matching() ... ");
    // Test the get_matching_values() function:
    let matching_values = get_matching_values(
        &config,
        &compiled_datatype_conditions,
        &parsed_structure_conditions,
        &pool,
        "table2",
        "child",
        None,
    )
    .await?;
    assert_eq!(
        matching_values,
        json!([
            {"id":"a","label":"a","order":1},
            {"id":"b","label":"b","order":2},
            {"id":"c","label":"c","order":3},
            {"id":"d","label":"d","order":4},
            {"id":"e","label":"e","order":5},
            {"id":"f","label":"f","order":6},
            {"id":"g","label":"g","order":7},
            {"id":"h","label":"h","order":8},
            {"id":"k","label":"k","order":9}

        ])
    );

    let matching_values = get_matching_values(
        &config,
        &compiled_datatype_conditions,
        &parsed_structure_conditions,
        &pool,
        "table6",
        "child",
        Some("7"),
    )
    .await?;
    assert_eq!(
        matching_values,
        json!([
            {"id":"7","label":"7","order":1}
        ])
    );

    eprintln!("done.");
    Ok(())
}

async fn test_idempotent_validate_and_update(
    config: &SerdeMap,
    compiled_datatype_conditions: &HashMap<String, CompiledCondition>,
    compiled_rule_conditions: &HashMap<String, HashMap<String, Vec<ColumnRule>>>,
    pool: &AnyPool,
) -> Result<(), sqlx::Error> {
    eprint!("Running test_idempotent_validate_and_update() ... ");
    // We test that validate_row() is idempotent by running it multiple times on the same row:
    let row = json!({
        "child": {"messages": [], "valid": true, "value": "b"},
        "parent": {"messages": [], "valid": true, "value": "f"},
        "xyzzy": {"messages": [], "valid": true, "value": "w"},
        "foo": {"messages": [], "valid": true, "value": 1},
        "bar": {
            "messages": [
                {"level": "error", "message": "An unrelated error", "rule": "custom:unrelated"}
            ],
            "valid": false,
            "value": "B",
        },
    });

    let result_row_1 = validate_row(
        &config,
        &compiled_datatype_conditions,
        &compiled_rule_conditions,
        &pool,
        None,
        "table2",
        row.as_object().unwrap(),
        Some(1),
        None,
    )
    .await?;

    let result_row_2 = validate_row(
        &config,
        &compiled_datatype_conditions,
        &compiled_rule_conditions,
        &pool,
        None,
        "table2",
        &result_row_1,
        Some(1),
        None,
    )
    .await?;
    assert_eq!(result_row_1, result_row_2);

    let result_row = validate_row(
        &config,
        &compiled_datatype_conditions,
        &compiled_rule_conditions,
        &pool,
        None,
        "table2",
        &result_row_2,
        Some(1),
        None,
    )
    .await?;
    assert_eq!(result_row, result_row_2);

    // Update the row we constructed and validated above in the database:
    update_row(
        &config,
        &compiled_datatype_conditions,
        &compiled_rule_conditions,
        &pool,
        "table2",
        &row.as_object().unwrap(),
        &1,
        "VALVE",
    )
    .await?;

    eprintln!("done.");
    Ok(())
}

async fn test_validate_and_insert_1(
    config: &SerdeMap,
    compiled_datatype_conditions: &HashMap<String, CompiledCondition>,
    compiled_rule_conditions: &HashMap<String, HashMap<String, Vec<ColumnRule>>>,
    pool: &AnyPool,
) -> Result<(), sqlx::Error> {
    eprint!("Running test_validate_and_insert_1() ... ");
    // Validate and insert a new row:
    let row = json!({
        "id": {"messages": [], "valid": true, "value": "BFO:0000027"},
        "label": {"messages": [], "valid": true, "value": "bazaar"},
        "parent": {
            "messages": [
                {"level": "error", "message": "An unrelated error", "rule": "custom:unrelated"}
            ],
            "valid": false,
            "value": "barrie",
        },
        "source": {"messages": [], "valid": true, "value": "BFOBBER"},
        "type": {"messages": [], "valid": true, "value": "owl:Class"},
    });

    let result_row = validate_row(
        &config,
        &compiled_datatype_conditions,
        &compiled_rule_conditions,
        &pool,
        None,
        "table3",
        row.as_object().unwrap(),
        None,
        None,
    )
    .await?;

    let _new_row_num = insert_new_row(
        &config,
        &compiled_datatype_conditions,
        &compiled_rule_conditions,
        &pool,
        "table3",
        &result_row,
        None,
        "VALVE",
    )
    .await?;

    eprintln!("done.");
    Ok(())
}

async fn test_validate_and_update(
    config: &SerdeMap,
    compiled_datatype_conditions: &HashMap<String, CompiledCondition>,
    compiled_rule_conditions: &HashMap<String, HashMap<String, Vec<ColumnRule>>>,
    pool: &AnyPool,
) -> Result<(), sqlx::Error> {
    eprint!("Running test_validate_and_update() ... ");
    // Validate and update an existing row:
    let row = json!({
        "child": {"messages": [], "valid": true, "value": 2},
        "parent": {"messages": [], "valid": true, "value": 6},
        "xyzzy": {"messages": [], "valid": true, "value": 23},
        "foo": {"messages": [], "valid": true, "value": 'a'},
        "bar": {
            "messages": [
                {"level": "error", "message": "An unrelated error", "rule": "custom:unrelated"}
            ],
            "valid": false,
            "value": 2,
        },
    });

    let result_row = validate_row(
        &config,
        &compiled_datatype_conditions,
        &compiled_rule_conditions,
        &pool,
        None,
        "table6",
        row.as_object().unwrap(),
        Some(1),
        None,
    )
    .await?;

    update_row(
        &config,
        &compiled_datatype_conditions,
        &compiled_rule_conditions,
        &pool,
        "table6",
        &result_row,
        &1,
        "VALVE",
    )
    .await?;

    eprintln!("done.");
    Ok(())
}

async fn test_validate_and_insert_2(
    config: &SerdeMap,
    compiled_datatype_conditions: &HashMap<String, CompiledCondition>,
    compiled_rule_conditions: &HashMap<String, HashMap<String, Vec<ColumnRule>>>,
    pool: &AnyPool,
) -> Result<(), sqlx::Error> {
    eprint!("Running test_validate_and_insert_2() ... ");
    // Validate and insert a new row:
    let row = json!({
        "child": {"messages": [], "valid": true, "value": 2},
        "parent": {"messages": [], "valid": true, "value": 6},
        "xyzzy": {"messages": [], "valid": true, "value": 23},
        "foo": {"messages": [], "valid": true, "value": 'a'},
        "bar": {
            "messages": [
                {"level": "error", "message": "An unrelated error", "rule": "custom:unrelated"}
            ],
            "valid": false,
            "value": 2,
        },
    });

    let result_row = validate_row(
        &config,
        &compiled_datatype_conditions,
        &compiled_rule_conditions,
        &pool,
        None,
        "table6",
        row.as_object().unwrap(),
        None,
        None,
    )
    .await?;

    let _new_row_num = insert_new_row(
        &config,
        &compiled_datatype_conditions,
        &compiled_rule_conditions,
        &pool,
        "table6",
        &result_row,
        None,
        "VALVE",
    )
    .await?;

    eprintln!("done.");
    Ok(())
}

async fn test_dependencies(
    config: &SerdeMap,
    compiled_datatype_conditions: &HashMap<String, CompiledCondition>,
    compiled_rule_conditions: &HashMap<String, HashMap<String, Vec<ColumnRule>>>,
    pool: &AnyPool,
) -> Result<(), sqlx::Error> {
    eprint!("Running test_dependencies() ... ");
    // Test cases for updates/inserts/deletes with dependencies.
    let row = json!({
        "foreign_column": {"messages": [], "valid": true, "value": "w"},
        "other_foreign_column": {"messages": [], "valid": true, "value": "z"},
        "numeric_foreign_column": {"messages": [], "valid": true, "value": ""},
    });

    update_row(
        &config,
        &compiled_datatype_conditions,
        &compiled_rule_conditions,
        &pool,
        "table10",
        &row.as_object().unwrap(),
        &1,
        "VALVE",
    )
    .await?;

    let row = json!({
        "child": {"messages": [], "valid": true, "value": "b"},
        "parent": {"messages": [], "valid": true, "value": "c"},
        "xyzzy": {"messages": [], "valid": true, "value": "d"},
        "foo": {"messages": [], "valid": true, "value": "d"},
        "bar": {"messages": [], "valid": true, "value": "f"},
    });

    update_row(
        &config,
        &compiled_datatype_conditions,
        &compiled_rule_conditions,
        &pool,
        "table11",
        &row.as_object().unwrap(),
        &2,
        "VALVE",
    )
    .await?;

    delete_row(
        &config,
        &compiled_datatype_conditions,
        &compiled_rule_conditions,
        &pool,
        "table11",
        &4,
        "VALVE",
    )
    .await?;

    let row = json!({
        "foreign_column": {"messages": [], "valid": true, "value": "i"},
        "other_foreign_column": {"messages": [], "valid": true, "value": "i"},
        "numeric_foreign_column": {"messages": [], "valid": true, "value": "9"},
    });

    let _new_row_num = insert_new_row(
        &config,
        &compiled_datatype_conditions,
        &compiled_rule_conditions,
        &pool,
        "table10",
        &row.as_object().unwrap(),
        None,
        "VALVE",
    )
    .await?;

    eprintln!("done.");
    Ok(())
}

#[derive(Clone, Debug, PartialEq, Eq)]
pub enum DbOperation {
    Insert,
    Delete,
    Update,
    Undo,
    Redo,
}

async fn generate_operation_sequence(pool: &AnyPool) -> Result<Vec<DbOperation>, sqlx::Error> {
    /*
    Algorithm:
    ----------
    1. Determine the number of "modify" operations to randomly generate. Then for each operation do
       the following:
    2. Generate a modify/undo pair
    3. Do the modify
    4. Either add an undo immediately after the given modify, or defer the undo by adding it to an
       undo stack.
    5. Possibly generate a redo/undo pair such that the undo comes immediately after the undo, or
       is deferred to the undo stack.
    6. Once all of the modify operations have been processed, go through the undo stack:
       a. For each undo, once it's been processed, possibly generate a redo/undo pair such that the
          undo comes immediately after the undo, or is deferred to the undo stack.

    After this function returns, the database should be in the same logical state as it was before.
     */

    let list_len = {
        let between = Uniform::from(25..51);
        let mut rng = thread_rng();
        between.sample(&mut rng)
    };

    let mut operations = vec![];
    let mut undo_stack = vec![];
    for _ in 0..list_len {
        let between = Uniform::from(0..3);
        let mut rng = thread_rng();
        match between.sample(&mut rng) {
            0 => operations.push(DbOperation::Insert),
            1 => {
                let query = sqlx_query("SELECT MAX(row_number) AS row_number FROM table1_view");
                let rows = query.fetch_all(pool).await?;
                if rows.len() != 0 {
                    operations.push(DbOperation::Delete)
                } else {
                    operations.push(DbOperation::Insert)
                }
            }
            2 => {
                let query = sqlx_query("SELECT MAX(row_number) AS row_number FROM table1_view");
                let rows = query.fetch_all(pool).await?;
                if rows.len() != 0 {
                    operations.push(DbOperation::Update)
                } else {
                    operations.push(DbOperation::Insert)
                }
            }
            _ => unreachable!(),
        };
        // Randomly either add an undo immediately after the modify, or add it to the undo_stack:
        if random::<bool>() == true {
            operations.push(DbOperation::Undo);
            // Randomly add a redo as well:
            if random::<bool>() == true {
                operations.push(DbOperation::Redo);
                // Randomly either add an undo either immediately after the redo, or to the
                // undo_stack:
                if random::<bool>() == true {
                    operations.push(DbOperation::Undo);
                } else {
                    undo_stack.push(DbOperation::Undo);
                }
            }
        } else {
            undo_stack.push(DbOperation::Undo);
        }
    }

    // Go through the items in the undo stack:
    let mut further_operations = vec![];
    let mut further_undo_stack = vec![];
    while let Some(_) = undo_stack.pop() {
        // Add the undo to the list of further operations to perform:
        further_operations.push(DbOperation::Undo);
        // Randomly add a redo as well:
        if random::<bool>() == true {
            further_operations.push(DbOperation::Redo);
            // Randomly add an undo either immediately after the redo, or to a further
            // stack of undos to be performed at the end:
            if random::<bool>() == true {
                further_operations.push(DbOperation::Undo);
            } else {
                further_undo_stack.push(DbOperation::Undo);
            }
        }
    }

    operations.append(&mut further_operations);
    // Since further_undo_stack is a stack, we need to reverse it:
    further_undo_stack.reverse();
    operations.append(&mut further_undo_stack);
    Ok(operations)
}

async fn test_randomized_api_test_with_undo_redo(
    config: &SerdeMap,
    compiled_datatype_conditions: &HashMap<String, CompiledCondition>,
    compiled_rule_conditions: &HashMap<String, HashMap<String, Vec<ColumnRule>>>,
    pool: &AnyPool,
) -> Result<(), sqlx::Error> {
    // Randomly generate a number of insert/update/delete operations, possibly followed by undos
    // and/or redos.
    eprint!("Running test_randomized_api_test_with_undo_redo() ... ");
    fn generate_value() -> String {
        let mut value = Alphanumeric.sample_string(&mut rand::thread_rng(), 10);
        while random::<bool>() && random::<bool>() {
            value.push_str(" ");
            value.push_str(&Alphanumeric.sample_string(&mut rand::thread_rng(), 10));
        }
        if random::<bool>() && random::<bool>() {
            value.push_str(" ");
        }
        value
    }

    fn generate_row() -> SerdeMap {
        let mut row = SerdeMap::new();
        row.insert(
            "prefix".to_string(),
            json!({"messages": [], "valid": true, "value": generate_value()}),
        );
        row.insert(
            "base".to_string(),
            json!({"messages": [], "valid": true, "value": generate_value()}),
        );
        row.insert(
            "ontology IRI".to_string(),
            json!({"messages": [], "valid": true, "value": generate_value()}),
        );
        row.insert(
            "version IRI".to_string(),
            json!({"messages": [], "valid": true, "value": generate_value()}),
        );
        row
    }

    let operations_list = generate_operation_sequence(pool).await?;
    for operation in operations_list {
        match operation {
            DbOperation::Delete => {
                let query = sqlx_query("SELECT MAX(row_number) AS row_number FROM table1_view");
                let sql_row = query.fetch_one(pool).await?;
                let raw_row_number = sql_row.try_get_raw("row_number")?;
                if raw_row_number.is_null() {
                    return Err(SqlxCErr("No rows in table1_view".into()));
                } else {
                    let row_number: i64 = sql_row.get("row_number");
                    let row_number = row_number as u32;
                    delete_row(
                        &config,
                        &compiled_datatype_conditions,
                        &compiled_rule_conditions,
                        &pool,
                        "table1",
                        &row_number,
                        "VALVE",
                    )
                    .await?;
                }
            }
            DbOperation::Update => {
                let query = sqlx_query("SELECT MAX(row_number) AS row_number FROM table1_view");
                let sql_row = query.fetch_one(pool).await?;
                let raw_row_number = sql_row.try_get_raw("row_number")?;
                if raw_row_number.is_null() {
                    return Err(SqlxCErr("No rows in table1_view".into()));
                } else {
                    let row_number: i64 = sql_row.get("row_number");
                    let row_number = row_number as u32;
                    let row = generate_row();
                    update_row(
                        &config,
                        &compiled_datatype_conditions,
                        &compiled_rule_conditions,
                        &pool,
                        "table1",
                        &row,
                        &row_number,
                        "VALVE",
                    )
                    .await?;
                }
            }
            DbOperation::Insert => {
                let row = generate_row();
                let _rn = insert_new_row(
                    &config,
                    &compiled_datatype_conditions,
                    &compiled_rule_conditions,
                    &pool,
                    "table1",
                    &row,
                    None,
                    "VALVE",
                )
                .await?;
            }
            DbOperation::Undo => {
                undo(
                    &config,
                    &compiled_datatype_conditions,
                    &compiled_rule_conditions,
                    &pool,
                    "VALVE",
                )
                .await?;
            }
            DbOperation::Redo => {
                redo(
                    &config,
                    &compiled_datatype_conditions,
                    &compiled_rule_conditions,
                    &pool,
                    "VALVE",
                )
                .await?;
            }
        };
    }

    eprintln!("done.");
    Ok(())
}

async fn test_undo_redo(
    config: &SerdeMap,
    compiled_datatype_conditions: &HashMap<String, CompiledCondition>,
    compiled_rule_conditions: &HashMap<String, HashMap<String, Vec<ColumnRule>>>,
    pool: &AnyPool,
) -> Result<(), sqlx::Error> {
    eprint!("Running test_undo_redo() ... ");
    // Undo/redo tests
    let row_1 = json!({
        "foreign_column": {"messages": [], "valid": true, "value": "j"},
        "other_foreign_column": {"messages": [], "valid": true, "value": "j"},
        "numeric_foreign_column": {"messages": [], "valid": true, "value": "10"},
    });
    let row_2 = json!({
        "foreign_column": {"messages": [], "valid": true, "value": "k"},
        "other_foreign_column": {"messages": [], "valid": true, "value": "k"},
        "numeric_foreign_column": {"messages": [], "valid": true, "value": "11"},
    });

    // Undo/redo test 1:
    let _rn = insert_new_row(
        &config,
        &compiled_datatype_conditions,
        &compiled_rule_conditions,
        &pool,
        "table10",
        &row_1.as_object().unwrap(),
        None,
        "VALVE",
    )
    .await?;

    undo(
        &config,
        &compiled_datatype_conditions,
        &compiled_rule_conditions,
        &pool,
        "VALVE",
    )
    .await?;

    redo(
        &config,
        &compiled_datatype_conditions,
        &compiled_rule_conditions,
        &pool,
        "VALVE",
    )
    .await?;

    undo(
        &config,
        &compiled_datatype_conditions,
        &compiled_rule_conditions,
        &pool,
        "VALVE",
    )
    .await?;

    // Undo/redo test 2:
    update_row(
        &config,
        &compiled_datatype_conditions,
        &compiled_rule_conditions,
        &pool,
        "table10",
        &row_2.as_object().unwrap(),
        &8,
        "VALVE",
    )
    .await?;

    undo(
        &config,
        &compiled_datatype_conditions,
        &compiled_rule_conditions,
        &pool,
        "VALVE",
    )
    .await?;

    redo(
        &config,
        &compiled_datatype_conditions,
        &compiled_rule_conditions,
        &pool,
        "VALVE",
    )
    .await?;

    undo(
        &config,
        &compiled_datatype_conditions,
        &compiled_rule_conditions,
        &pool,
        "VALVE",
    )
    .await?;

    // Undo/redo test 3:
    delete_row(
        &config,
        &compiled_datatype_conditions,
        &compiled_rule_conditions,
        &pool,
        "table10",
        &8,
        "VALVE",
    )
    .await?;

    undo(
        &config,
        &compiled_datatype_conditions,
        &compiled_rule_conditions,
        &pool,
        "VALVE",
    )
    .await?;

    redo(
        &config,
        &compiled_datatype_conditions,
        &compiled_rule_conditions,
        &pool,
        "VALVE",
    )
    .await?;

    undo(
        &config,
        &compiled_datatype_conditions,
        &compiled_rule_conditions,
        &pool,
        "VALVE",
    )
    .await?;

    // Undo/redo test 4:
    let rn = insert_new_row(
        &config,
        &compiled_datatype_conditions,
        &compiled_rule_conditions,
        &pool,
        "table10",
        &row_1.as_object().unwrap(),
        None,
        "VALVE",
    )
    .await?;

    update_row(
        &config,
        &compiled_datatype_conditions,
        &compiled_rule_conditions,
        &pool,
        "table10",
        &row_2.as_object().unwrap(),
        &rn,
        "VALVE",
    )
    .await?;

    // Undo update:
    undo(
        &config,
        &compiled_datatype_conditions,
        &compiled_rule_conditions,
        &pool,
        "VALVE",
    )
    .await?;

    // Redo update:
    redo(
        &config,
        &compiled_datatype_conditions,
        &compiled_rule_conditions,
        &pool,
        "VALVE",
    )
    .await?;

    delete_row(
        &config,
        &compiled_datatype_conditions,
        &compiled_rule_conditions,
        &pool,
        "table10",
        &rn,
        "VALVE",
    )
    .await?;

    // Undo delete:
    undo(
        &config,
        &compiled_datatype_conditions,
        &compiled_rule_conditions,
        &pool,
        "VALVE",
    )
    .await?;

    // Undo update:
    undo(
        &config,
        &compiled_datatype_conditions,
        &compiled_rule_conditions,
        &pool,
        "VALVE",
    )
    .await?;

    // Undo insert:
    undo(
        &config,
        &compiled_datatype_conditions,
        &compiled_rule_conditions,
        &pool,
        "VALVE",
    )
    .await?;

    eprintln!("done.");
    Ok(())
}

pub async fn run_api_tests(table: &str, database: &str) -> Result<(), sqlx::Error> {
    let config = valve(table, database, &ValveCommand::Config, false, "table").await?;
    let config: SerdeValue = serde_json::from_str(config.as_str()).unwrap();
    let config = config.as_object().unwrap();

    // To connect to a postgresql database listening to a unix domain socket:
    // ----------------------------------------------------------------------
    // let connection_options =
    //     AnyConnectOptions::from_str("postgres:///testdb?host=/var/run/postgresql")?;
    //
    // To query the connection type at runtime via the pool:
    // -----------------------------------------------------
    // let db_type = pool.any_kind();

    let connection_options;
    if database.starts_with("postgresql://") {
        connection_options = AnyConnectOptions::from_str(database)?;
    } else {
        let connection_string;
        if !database.starts_with("sqlite://") {
            connection_string = format!("sqlite://{}?mode=rwc", database);
        } else {
            connection_string = database.to_string();
        }
        connection_options = AnyConnectOptions::from_str(connection_string.as_str()).unwrap();
    }

    let pool = AnyPoolOptions::new()
        .max_connections(5)
        .connect_with(connection_options)
        .await?;
    if pool.any_kind() == AnyKind::Sqlite {
        sqlx_query("PRAGMA foreign_keys = ON")
            .execute(&pool)
            .await?;
    }

    let parser = StartParser::new();
    let compiled_datatype_conditions = get_compiled_datatype_conditions(&config, &parser);
    let parsed_structure_conditions = get_parsed_structure_conditions(&config, &parser);
    let compiled_rule_conditions =
        get_compiled_rule_conditions(&config, compiled_datatype_conditions.clone(), &parser);

    // NOTE that you must use an external script to fetch the data from the database and run a diff
    // against a known good sample to verify that these tests yield the expected results:
    test_matching(
        &config,
        &compiled_datatype_conditions,
        &parsed_structure_conditions,
        &pool,
    )
    .await?;
    test_idempotent_validate_and_update(
        &config,
        &compiled_datatype_conditions,
        &compiled_rule_conditions,
        &pool,
    )
    .await?;
    test_validate_and_insert_1(
        &config,
        &compiled_datatype_conditions,
        &compiled_rule_conditions,
        &pool,
    )
    .await?;
    test_validate_and_update(
        &config,
        &compiled_datatype_conditions,
        &compiled_rule_conditions,
        &pool,
    )
    .await?;
    test_validate_and_insert_2(
        &config,
        &compiled_datatype_conditions,
        &compiled_rule_conditions,
        &pool,
    )
    .await?;
    test_dependencies(
        &config,
        &compiled_datatype_conditions,
        &compiled_rule_conditions,
        &pool,
    )
    .await?;
    test_undo_redo(
        &config,
        &compiled_datatype_conditions,
        &compiled_rule_conditions,
        &pool,
    )
    .await?;

    test_randomized_api_test_with_undo_redo(
        &config,
        &compiled_datatype_conditions,
        &compiled_rule_conditions,
        &pool,
    )
    .await?;

    Ok(())
}<|MERGE_RESOLUTION|>--- conflicted
+++ resolved
@@ -15,62 +15,7 @@
     Error::Configuration as SqlxCErr,
     Row, ValueRef,
 };
-<<<<<<< HEAD
 use std::{collections::HashMap, str::FromStr};
-=======
-use std::str::FromStr;
-
-pub async fn run_api_tests(table: &str, database: &str) -> Result<(), sqlx::Error> {
-    let config = valve(
-        table,
-        database,
-        &ValveCommand::Config,
-        false,
-        false,
-        "table",
-    )
-    .await?;
-    let config: SerdeValue = serde_json::from_str(config.as_str()).unwrap();
-    let config = config.as_object().unwrap();
-
-    // To connect to a postgresql database listening to a unix domain socket:
-    // ----------------------------------------------------------------------
-    // let connection_options =
-    //     AnyConnectOptions::from_str("postgres:///testdb?host=/var/run/postgresql")?;
-    //
-    // To query the connection type at runtime via the pool:
-    // -----------------------------------------------------
-    // let db_type = pool.any_kind();
-
-    let connection_options;
-    if database.starts_with("postgresql://") {
-        connection_options = AnyConnectOptions::from_str(database)?;
-    } else {
-        let connection_string;
-        if !database.starts_with("sqlite://") {
-            connection_string = format!("sqlite://{}?mode=rwc", database);
-        } else {
-            connection_string = database.to_string();
-        }
-        connection_options = AnyConnectOptions::from_str(connection_string.as_str()).unwrap();
-    }
-
-    let pool = AnyPoolOptions::new()
-        .max_connections(5)
-        .connect_with(connection_options)
-        .await?;
-    if pool.any_kind() == AnyKind::Sqlite {
-        sqlx_query("PRAGMA foreign_keys = ON")
-            .execute(&pool)
-            .await?;
-    }
-
-    let parser = StartParser::new();
-    let compiled_datatype_conditions = get_compiled_datatype_conditions(&config, &parser);
-    let parsed_structure_conditions = get_parsed_structure_conditions(&config, &parser);
-    let compiled_rule_conditions =
-        get_compiled_rule_conditions(&config, compiled_datatype_conditions.clone(), &parser);
->>>>>>> f5673876
 
 async fn test_matching(
     config: &SerdeMap,
@@ -904,7 +849,15 @@
 }
 
 pub async fn run_api_tests(table: &str, database: &str) -> Result<(), sqlx::Error> {
-    let config = valve(table, database, &ValveCommand::Config, false, "table").await?;
+    let config = valve(
+        table,
+        database,
+        &ValveCommand::Config,
+        false,
+        false,
+        "table",
+    )
+    .await?;
     let config: SerdeValue = serde_json::from_str(config.as_str()).unwrap();
     let config = config.as_object().unwrap();
 
